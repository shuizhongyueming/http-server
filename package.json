{
  "name": "http-server",
  "version": "0.11.1",
  "description": "A simple zero-configuration command-line http server",
  "main": "./lib/http-server",
  "repository": {
    "type": "git",
    "url": "git://github.com/indexzero/http-server.git"
  },
  "keywords": [
    "cli",
    "command"
  ],
  "scripts": {
    "start": "node ./bin/http-server",
    "pretest": "common bin/http-server lib/ test",
    "test": "vows --spec --isolate"
  },
  "files": [
    "lib",
    "bin"
  ],
  "contributors": [
    {
      "name": "Charlie Robbins",
      "email": "charlie.robbins@gmail.com"
    },
    {
      "name": "Marak Squires",
      "email": "marak.squires@gmail.com"
    },
    {
      "name": "Charlie McConnell",
      "email": "charlie@charlieistheman.com"
    },
    {
      "name": "Joshua Holbrook",
      "email": "josh.holbrook@gmail.com"
    },
    {
      "name": "Maciej Małecki",
      "email": "maciej.malecki@notimplemented.org"
    },
    {
      "name": "Matthew Bergman",
      "email": "mzbphoto@gmail.com"
    },
    {
      "name": "brad dunbar",
      "email": "dunbarb2@gmail.com"
    },
    {
      "name": "Dominic Tarr"
    },
    {
      "name": "Travis Person",
      "email": "travis.person@gmail.com"
    },
    {
      "name": "Jinkwon Lee",
      "email": "master@bdyne.net"
    },
    {
      "name": "BigBlueHat",
      "email": "byoung@bigbluehat.com"
    },
	{
	  "name": "Jade Michael Thornton",
	  "email": "jade@jmthornton.net"
	}
  ],
  "dependencies": {
<<<<<<< HEAD
    "colors": "^1.3.3",
    "corser": "^2.0.1",
    "ecstatic": "^3.3.0",
    "http-proxy": "^1.17.0",
    "opener": "^1.5.1",
    "optimist": "~0.6.1",
    "portfinder": "^1.0.20",
    "union": "~0.5.0"
=======
    "basic-auth": "^1.0.3",
    "colors": "1.0.3",
    "corser": "~2.0.0",
    "ecstatic": "^2.0.0",
    "http-proxy": "^1.8.1",
    "opener": "~1.4.0",
    "optimist": "0.6.x",
    "portfinder": "^1.0.13",
    "secure-compare": "3.0.1",
    "union": "~0.4.3"
>>>>>>> 45add9c2
  },
  "devDependencies": {
    "common-style": "^3.0.0",
    "request": "^2.88.0",
    "vows": "~0.7.0"
  },
  "bugs": {
    "url": "https://github.com/nodeapps/http-server/issues"
  },
  "license": "MIT",
  "preferGlobal": "true",
  "bin": {
    "http-server": "./bin/http-server",
    "hs": "./bin/http-server"
  }
}<|MERGE_RESOLUTION|>--- conflicted
+++ resolved
@@ -70,7 +70,7 @@
 	}
   ],
   "dependencies": {
-<<<<<<< HEAD
+    "basic-auth": "^1.0.3",
     "colors": "^1.3.3",
     "corser": "^2.0.1",
     "ecstatic": "^3.3.0",
@@ -78,19 +78,8 @@
     "opener": "^1.5.1",
     "optimist": "~0.6.1",
     "portfinder": "^1.0.20",
+    "secure-compare": "3.0.1",
     "union": "~0.5.0"
-=======
-    "basic-auth": "^1.0.3",
-    "colors": "1.0.3",
-    "corser": "~2.0.0",
-    "ecstatic": "^2.0.0",
-    "http-proxy": "^1.8.1",
-    "opener": "~1.4.0",
-    "optimist": "0.6.x",
-    "portfinder": "^1.0.13",
-    "secure-compare": "3.0.1",
-    "union": "~0.4.3"
->>>>>>> 45add9c2
   },
   "devDependencies": {
     "common-style": "^3.0.0",
