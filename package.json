--- conflicted
+++ resolved
@@ -22,13 +22,10 @@
     "lib",
     "bin"
   ],
-<<<<<<< HEAD
   "man": "./doc/http-server.1",
-=======
   "engines": {
     "node": ">=6"
   },
->>>>>>> 9fa7e937
   "contributors": [
     {
       "name": "Charlie Robbins",
