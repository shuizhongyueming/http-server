--- conflicted
+++ resolved
@@ -158,7 +158,6 @@
       }
     }
   },
-<<<<<<< HEAD
   'When gzip and brotli compression is enabled and a compressed file is available': {
     topic: function () {
       var server = httpServer.createServer({
@@ -209,7 +208,9 @@
       'response should be brotli compressed': function (err, res, body) {
         assert.equal(res.statusCode, 200);
         assert.equal(res.headers['content-encoding'], 'br');
-=======
+      }
+    }
+  },
   'When http-server is listening on 8083 with username "good_username" and password "good_password"': {
     topic: function () {
       var server = httpServer.createServer({
@@ -339,7 +340,6 @@
         'should match content of served file': function (err, file, body) {
           assert.equal(body.trim(), file.trim());
         }
->>>>>>> e703c5b3
       }
     }
   }
